#![allow(unused_imports)]
#![allow(dead_code)]

use criterion::{criterion_group, criterion_main, BatchSize, Criterion, Throughput};
use crossbeam_epoch::{self, pin, unprotected, Owned};
use mw_cas::{cas2, Atomic};
use rand::prelude::SliceRandom;
use rand::rngs::SmallRng;
use rand::{thread_rng, Rng, SeedableRng};
use std::sync::atomic::{AtomicPtr, Ordering};
use std::sync::Arc;

#[global_allocator]
static GLOBAL: mimalloc::MiMalloc = mimalloc::MiMalloc;

fn cas2_sum(
    atoms: Arc<Vec<Atomic<u64>>>,
    threads: usize,
    per_thread_attempts: usize,
) -> Vec<Atomic<u64>> {
    let mut handles = Vec::with_capacity(threads);
    for _ in 0..threads {
        let mut num_succeeded = 0;
        let atoms = atoms.clone();
        let h = std::thread::spawn(move || {
            let mut thread_rng = thread_rng();
            let mut rng = SmallRng::from_rng(&mut thread_rng).unwrap();

            let first = atoms.choose(&mut rng).unwrap();
            let second = atoms.choose(&mut rng).unwrap();

            unsafe {
                for _ in 0..per_thread_attempts {
                    let g = pin();
                    let first_current = first.load(&g);
                    let second_current = second.load(&g);
                    let new_first = Owned::new(*first_current.deref() + 1).into_shared(&g);
                    let new_second = Owned::new(*second_current.deref() + 1).into_shared(&g);
                    let success = cas2(
                        first,
                        second,
                        first_current,
                        second_current,
                        new_first,
                        new_second,
<<<<<<< HEAD
                    )
                } {
                    num_succeeded += 1;
                }
            }
            num_succeeded
        });

        handles.push(h);
    }

    let mut _total_succeed = 0;
    for h in handles {
        _total_succeed += h.join().unwrap();
    }

    //dbg!(_total_succeed);

    match Arc::try_unwrap(atomics) {
        Ok(a) => a,
        Err(_) => panic!("failed to unwrap"),
    }
}

fn cas2_array_alloc(
    atomics: Arc<Box<[Atomic<u32>]>>,
    els: Vec<Vec<Owned<u32>>>,
) -> Box<[Atomic<u32>]> {
    let mut handles = Vec::new();
    for (thread, mut els) in els.into_iter().enumerate() {
        let atomics = atomics.clone();
        let h = std::thread::spawn(move || {
            let s = thread as u32;
            let seed = [s + 1, s + 2, s + 3, s + 4];
            let mut rng = rand::XorShiftRng::from_seed(seed);
            let mut num_succeeded = 0;
            loop {
                let g = crossbeam_epoch::pin();
                let new = els.pop().and_then(|f| els.pop().map(|s| (f, s)));
                let (new_first, new_second) = match new {
                    Some((f, s)) => (f.into_shared(&g), s.into_shared(&g)),
                    None => break,
                };

                unsafe {
                    let first = rng.choose(&*atomics).unwrap();
                    let first_current_shared = first.load(&g);

                    let second = rng.choose(&*atomics).unwrap();
                    let second_current_shared = second.load(&g);

                    if cas2(
                        first,
                        second,
                        first_current_shared,
                        second_current_shared,
                        new_first,
                        new_second,
                    ) {
                        g.defer_destroy(first_current_shared);
                        g.defer_destroy(second_current_shared);
=======
                    );
                    if success {
>>>>>>> 823df1bf
                        num_succeeded += 1;
                        g.defer_destroy(first_current);
                        g.defer_destroy(second_current);
                    } else {
                        let _ = new_first.into_owned();
                        let _ = new_second.into_owned();
                    }
                }
            }
<<<<<<< HEAD
            num_succeeded
        });

        handles.push(h);
    }

    let mut total_succeeded = 0;
    for h in handles {
        total_succeeded += h.join().unwrap();
    }
    assert!(total_succeeded > 0);
    let r = match Arc::try_unwrap(atomics) {
        Ok(a) => a,
        Err(_) => panic!("failed to unwrap"),
    };
    r
}

fn cas2_array(atomics: Arc<Box<[Atomic<u32>]>>, threads: usize) -> Box<[Atomic<u32>]> {
    let mut handles = Vec::new();
    let per_thread = ITER / threads as u64;
    for thread in 0..threads {
        let atomics = atomics.clone();
        let h = std::thread::spawn(move || {
            let s = thread as u32;
            let seed = [s + 1, s + 2, s + 3, s + 4];
            let g = crossbeam_epoch::pin();
            let mut rng = rand::XorShiftRng::from_seed(seed);
            let new_first = crossbeam_epoch::Owned::new(thread as u32).into_shared(&g);
            let new_second = crossbeam_epoch::Owned::new(thread as u32).into_shared(&g);
            let mut num_succeeded = 0;
            for _ in 0..per_thread {
                let g = crossbeam_epoch::pin();
                let first = rng.choose(&*atomics).unwrap();
                let first_current = first.load(&g);
=======
>>>>>>> 823df1bf

            num_succeeded
        });

        handles.push(h);
    }

<<<<<<< HEAD
    for h in handles {
        h.join().unwrap();
    }

    match Arc::try_unwrap(atomics) {
        Ok(a) => a,
        Err(_) => panic!("failed to unwrap"),
    }
=======
    let total_succeeded: u64 = handles.into_iter().map(|h| h.join().unwrap()).sum();
    let (sum, ret) = match Arc::try_unwrap(atoms) {
        Ok(atoms) => unsafe {
            let g = unprotected();
            let sum: u64 = atoms.iter().map(|e| *e.load(&g).deref()).sum();
            (sum, atoms)
        },
        Err(_) => panic!(),
    };
    assert_ne!(total_succeeded, 0);
    assert_eq!(total_succeeded * 2, sum);
    ret
>>>>>>> 823df1bf
}

fn cas2_benchmark(c: &mut Criterion) {
    let mut group = c.benchmark_group("cas2");
<<<<<<< HEAD
    let num_threads = 24;
    let per_thread = 50000;
    group.throughput(Throughput::Elements(num_threads * per_thread));
    group.bench_function("cas2_sum", |b| {
        b.iter_batched(
            || {
                Arc::new(
                    (0..24000)
                        .map(|_| Atomic::new(0))
                        .collect::<Vec<_>>()
                        .into_boxed_slice(),
                )
            },
            |map| {
                let m = cas2_sum(map, num_threads as usize, per_thread as usize);
                m
            },
            BatchSize::LargeInput,
        )
    });

    /*group.bench_function("cas2", |b| {
        b.iter_batched(
            || Arc::new([Atomic::new(0), Atomic::new(0)]),
            |map| {
                let m = cas2_attemts(map, 24);
                m
            },
            BatchSize::SmallInput,
        )
    });*/

    /*group.bench_function("cas2_array", |b| {
        b.iter_batched(
            || {
                Arc::new(
                    (0..24000)
                        .map(|_| Atomic::new(0))
                        .collect::<Vec<_>>()
                        .into_boxed_slice(),
                )
            },
            |map| {
                let m = cas2_array(map, 24);
                m
            },
=======
    let threads = 24;
    let per_thread_attempts = 20000;
    group.throughput(Throughput::Elements(threads * per_thread_attempts));

    group.bench_function("cas2_sum", |b| {
        b.iter_batched(
            || Arc::new((0..24000).map(|_| Atomic::new(0)).collect::<Vec<_>>()),
            |atoms| cas2_sum(atoms, threads as usize, per_thread_attempts as usize),
>>>>>>> 823df1bf
            BatchSize::SmallInput,
        )
    });

    group.bench_function("cas2_prealloc_array", |b| {
        b.iter_batched(
            || {
                let atoms = Arc::new(
                    (0..24000)
                        .map(|_| Atomic::new(0))
                        .collect::<Vec<_>>()
                        .into_boxed_slice(),
                );
                let els = (0..24)
                    .map(|_| (0..50000).map(|e| Owned::new(e)).collect())
                    .collect();
                (atoms, els)
            },
            |(atoms, els)| cas2_array_alloc(atoms, els),
            BatchSize::SmallInput,
        )
    });*/

    group.finish();
}

fn cas2_sum(
    atomics: Arc<Box<[Atomic<u32>]>>,
    threads: usize,
    per_thread: usize,
) -> Box<[Atomic<u32>]> {
    let mut handles = Vec::new();
    for thread in 0..threads {
        let atomics = atomics.clone();
        let h = std::thread::spawn(move || {
            let s = thread as u32;
            let seed = [s + 1, s + 2, s + 3, s + 4];
            let mut rng = rand::XorShiftRng::from_seed(seed);
            let mut num_succeeded = 0;
            for _ in 0..per_thread {
                unsafe {
                    let g = crossbeam_epoch::pin();
                    let first = rng.choose(&*atomics).unwrap();
                    let first_current = first.load(&g);
                    let new_first = Atomic::new(*first_current.deref() + 1)
                        .into_owned()
                        .into_shared(&g);

                    let second = rng.choose(&*atomics).unwrap();
                    let second_current = second.load(&g);
                    let new_second = Atomic::new(*second_current.deref() + 1)
                        .into_owned()
                        .into_shared(&g);
                    let succeeded = cas2(
                        first,
                        second,
                        first_current,
                        second_current,
                        new_first,
                        new_second,
                    );

                    if succeeded {
                        g.defer_destroy(first_current);
                        g.defer_destroy(second_current);
                        num_succeeded += 1;
                    } else {
                        new_first.into_owned();
                        new_second.into_owned();
                    }
                }
            }

            num_succeeded
        });

        handles.push(h);
    }

    let total_succeeded: usize = handles.into_iter().map(|h| h.join().unwrap()).sum();
    match Arc::try_unwrap(atomics) {
        Ok(a) => {
            let g = crossbeam_epoch::pin();
            let sum: usize = a
                .iter()
                .map(|el| {
                    let v = unsafe { el.load(&g).deref() };
                    *v as usize
                })
                .sum();
            assert_eq!(sum, total_succeeded * 2);
            a
        }
        Err(_) => panic!("failed to unwrap"),
    }
}

criterion_group!(benches, cas2_benchmark);
criterion_main!(benches);<|MERGE_RESOLUTION|>--- conflicted
+++ resolved
@@ -43,72 +43,8 @@
                         second_current,
                         new_first,
                         new_second,
-<<<<<<< HEAD
-                    )
-                } {
-                    num_succeeded += 1;
-                }
-            }
-            num_succeeded
-        });
-
-        handles.push(h);
-    }
-
-    let mut _total_succeed = 0;
-    for h in handles {
-        _total_succeed += h.join().unwrap();
-    }
-
-    //dbg!(_total_succeed);
-
-    match Arc::try_unwrap(atomics) {
-        Ok(a) => a,
-        Err(_) => panic!("failed to unwrap"),
-    }
-}
-
-fn cas2_array_alloc(
-    atomics: Arc<Box<[Atomic<u32>]>>,
-    els: Vec<Vec<Owned<u32>>>,
-) -> Box<[Atomic<u32>]> {
-    let mut handles = Vec::new();
-    for (thread, mut els) in els.into_iter().enumerate() {
-        let atomics = atomics.clone();
-        let h = std::thread::spawn(move || {
-            let s = thread as u32;
-            let seed = [s + 1, s + 2, s + 3, s + 4];
-            let mut rng = rand::XorShiftRng::from_seed(seed);
-            let mut num_succeeded = 0;
-            loop {
-                let g = crossbeam_epoch::pin();
-                let new = els.pop().and_then(|f| els.pop().map(|s| (f, s)));
-                let (new_first, new_second) = match new {
-                    Some((f, s)) => (f.into_shared(&g), s.into_shared(&g)),
-                    None => break,
-                };
-
-                unsafe {
-                    let first = rng.choose(&*atomics).unwrap();
-                    let first_current_shared = first.load(&g);
-
-                    let second = rng.choose(&*atomics).unwrap();
-                    let second_current_shared = second.load(&g);
-
-                    if cas2(
-                        first,
-                        second,
-                        first_current_shared,
-                        second_current_shared,
-                        new_first,
-                        new_second,
-                    ) {
-                        g.defer_destroy(first_current_shared);
-                        g.defer_destroy(second_current_shared);
-=======
                     );
                     if success {
->>>>>>> 823df1bf
                         num_succeeded += 1;
                         g.defer_destroy(first_current);
                         g.defer_destroy(second_current);
@@ -118,44 +54,6 @@
                     }
                 }
             }
-<<<<<<< HEAD
-            num_succeeded
-        });
-
-        handles.push(h);
-    }
-
-    let mut total_succeeded = 0;
-    for h in handles {
-        total_succeeded += h.join().unwrap();
-    }
-    assert!(total_succeeded > 0);
-    let r = match Arc::try_unwrap(atomics) {
-        Ok(a) => a,
-        Err(_) => panic!("failed to unwrap"),
-    };
-    r
-}
-
-fn cas2_array(atomics: Arc<Box<[Atomic<u32>]>>, threads: usize) -> Box<[Atomic<u32>]> {
-    let mut handles = Vec::new();
-    let per_thread = ITER / threads as u64;
-    for thread in 0..threads {
-        let atomics = atomics.clone();
-        let h = std::thread::spawn(move || {
-            let s = thread as u32;
-            let seed = [s + 1, s + 2, s + 3, s + 4];
-            let g = crossbeam_epoch::pin();
-            let mut rng = rand::XorShiftRng::from_seed(seed);
-            let new_first = crossbeam_epoch::Owned::new(thread as u32).into_shared(&g);
-            let new_second = crossbeam_epoch::Owned::new(thread as u32).into_shared(&g);
-            let mut num_succeeded = 0;
-            for _ in 0..per_thread {
-                let g = crossbeam_epoch::pin();
-                let first = rng.choose(&*atomics).unwrap();
-                let first_current = first.load(&g);
-=======
->>>>>>> 823df1bf
 
             num_succeeded
         });
@@ -163,16 +61,6 @@
         handles.push(h);
     }
 
-<<<<<<< HEAD
-    for h in handles {
-        h.join().unwrap();
-    }
-
-    match Arc::try_unwrap(atomics) {
-        Ok(a) => a,
-        Err(_) => panic!("failed to unwrap"),
-    }
-=======
     let total_succeeded: u64 = handles.into_iter().map(|h| h.join().unwrap()).sum();
     let (sum, ret) = match Arc::try_unwrap(atoms) {
         Ok(atoms) => unsafe {
@@ -185,59 +73,10 @@
     assert_ne!(total_succeeded, 0);
     assert_eq!(total_succeeded * 2, sum);
     ret
->>>>>>> 823df1bf
 }
 
 fn cas2_benchmark(c: &mut Criterion) {
     let mut group = c.benchmark_group("cas2");
-<<<<<<< HEAD
-    let num_threads = 24;
-    let per_thread = 50000;
-    group.throughput(Throughput::Elements(num_threads * per_thread));
-    group.bench_function("cas2_sum", |b| {
-        b.iter_batched(
-            || {
-                Arc::new(
-                    (0..24000)
-                        .map(|_| Atomic::new(0))
-                        .collect::<Vec<_>>()
-                        .into_boxed_slice(),
-                )
-            },
-            |map| {
-                let m = cas2_sum(map, num_threads as usize, per_thread as usize);
-                m
-            },
-            BatchSize::LargeInput,
-        )
-    });
-
-    /*group.bench_function("cas2", |b| {
-        b.iter_batched(
-            || Arc::new([Atomic::new(0), Atomic::new(0)]),
-            |map| {
-                let m = cas2_attemts(map, 24);
-                m
-            },
-            BatchSize::SmallInput,
-        )
-    });*/
-
-    /*group.bench_function("cas2_array", |b| {
-        b.iter_batched(
-            || {
-                Arc::new(
-                    (0..24000)
-                        .map(|_| Atomic::new(0))
-                        .collect::<Vec<_>>()
-                        .into_boxed_slice(),
-                )
-            },
-            |map| {
-                let m = cas2_array(map, 24);
-                m
-            },
-=======
     let threads = 24;
     let per_thread_attempts = 20000;
     group.throughput(Throughput::Elements(threads * per_thread_attempts));
@@ -246,102 +85,11 @@
         b.iter_batched(
             || Arc::new((0..24000).map(|_| Atomic::new(0)).collect::<Vec<_>>()),
             |atoms| cas2_sum(atoms, threads as usize, per_thread_attempts as usize),
->>>>>>> 823df1bf
             BatchSize::SmallInput,
         )
     });
 
-    group.bench_function("cas2_prealloc_array", |b| {
-        b.iter_batched(
-            || {
-                let atoms = Arc::new(
-                    (0..24000)
-                        .map(|_| Atomic::new(0))
-                        .collect::<Vec<_>>()
-                        .into_boxed_slice(),
-                );
-                let els = (0..24)
-                    .map(|_| (0..50000).map(|e| Owned::new(e)).collect())
-                    .collect();
-                (atoms, els)
-            },
-            |(atoms, els)| cas2_array_alloc(atoms, els),
-            BatchSize::SmallInput,
-        )
-    });*/
-
     group.finish();
-}
-
-fn cas2_sum(
-    atomics: Arc<Box<[Atomic<u32>]>>,
-    threads: usize,
-    per_thread: usize,
-) -> Box<[Atomic<u32>]> {
-    let mut handles = Vec::new();
-    for thread in 0..threads {
-        let atomics = atomics.clone();
-        let h = std::thread::spawn(move || {
-            let s = thread as u32;
-            let seed = [s + 1, s + 2, s + 3, s + 4];
-            let mut rng = rand::XorShiftRng::from_seed(seed);
-            let mut num_succeeded = 0;
-            for _ in 0..per_thread {
-                unsafe {
-                    let g = crossbeam_epoch::pin();
-                    let first = rng.choose(&*atomics).unwrap();
-                    let first_current = first.load(&g);
-                    let new_first = Atomic::new(*first_current.deref() + 1)
-                        .into_owned()
-                        .into_shared(&g);
-
-                    let second = rng.choose(&*atomics).unwrap();
-                    let second_current = second.load(&g);
-                    let new_second = Atomic::new(*second_current.deref() + 1)
-                        .into_owned()
-                        .into_shared(&g);
-                    let succeeded = cas2(
-                        first,
-                        second,
-                        first_current,
-                        second_current,
-                        new_first,
-                        new_second,
-                    );
-
-                    if succeeded {
-                        g.defer_destroy(first_current);
-                        g.defer_destroy(second_current);
-                        num_succeeded += 1;
-                    } else {
-                        new_first.into_owned();
-                        new_second.into_owned();
-                    }
-                }
-            }
-
-            num_succeeded
-        });
-
-        handles.push(h);
-    }
-
-    let total_succeeded: usize = handles.into_iter().map(|h| h.join().unwrap()).sum();
-    match Arc::try_unwrap(atomics) {
-        Ok(a) => {
-            let g = crossbeam_epoch::pin();
-            let sum: usize = a
-                .iter()
-                .map(|el| {
-                    let v = unsafe { el.load(&g).deref() };
-                    *v as usize
-                })
-                .sum();
-            assert_eq!(sum, total_succeeded * 2);
-            a
-        }
-        Err(_) => panic!("failed to unwrap"),
-    }
 }
 
 criterion_group!(benches, cas2_benchmark);
